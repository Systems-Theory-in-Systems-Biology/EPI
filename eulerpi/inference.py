--- conflicted
+++ resolved
@@ -18,14 +18,10 @@
 )
 from eulerpi.inference_engines.inference_type import InferenceType
 from eulerpi.models import BaseModel
-<<<<<<< HEAD
 from eulerpi.result_managers import OutputWriter, ResultReader, PathManager
 from eulerpi import InferenceType
 
 logger = logging.getLogger(__name__)
-=======
-from eulerpi.result_managers import OutputWriter, PathManager, ResultReader
->>>>>>> 23c145d9
 
 
 def inference(
@@ -216,8 +212,6 @@
         raise NotImplementedError(
             f"The inference type {inference_type} is not implemented yet."
         )
-<<<<<<< HEAD
-=======
 
     inference_engine: InferenceEngine = InferenceEngineType(
         model, data_transformation, kde
@@ -230,7 +224,6 @@
     )
 
     result_reader = result_reader or ResultReader(path_manager=path_manager)
->>>>>>> 23c145d9
 
     result_reader = result_reader or ResultReader(
         path_manager=output_writer.path_manager
