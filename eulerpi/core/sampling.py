"""Sampling methods for the EPI package.

This module provides functions to handle the sampling in EPI. It is based on the emcee package.

.. _emcee: https://emcee.readthedocs.io/en/stable/

Attributes:
    NUM_RUNS (int): Default number of runs of the emcee sampler.
    NUM_WALKERS (int): Default number of walkers in the emcee sampler.
    NUM_STEPS (int): Default number of steps each walker performs before storing the sub run.
    NUM_PROCESSES (int): Default number of parallel threads.

"""

import typing
from os import path

import emcee
import numpy as np
from schwimmbad import MultiPool as Pool

from eulerpi import logger
from eulerpi.core.inference_types import InferenceType
from eulerpi.core.kde import calc_kernel_width
from eulerpi.core.model import Model
from eulerpi.core.result_manager import ResultManager
from eulerpi.core.transformations import eval_log_transformed_density

# TODO: This works on the blob
# Return the samples.
# return sampler.get_chain(discard=0, thin=1, flat=True)
# TODO: This stores the sample as 2d array in the format walker1_step1, walker2_step1, walker3_step1, walker1_step2, walker2_step2, walker3_step2, ...
# sampler_results = samplerBlob.reshape(
#     num_walkers * num_steps, sampling_dim + data_dim + 1
# )


def run_emcee_once(
    model: Model,
    data: np.ndarray,
    data_stdevs: np.ndarray,
    slice: np.ndarray,
    initial_walker_positions: np.ndarray,
    num_walkers: int,
    num_steps: int,
    num_processes: int,
) -> np.ndarray:
    """Run the emcee particle swarm sampler once.

    Args:
        model (Model): The model which will be sampled
        data (np.ndarray): data
        data_stdevs (np.ndarray): kernel width for the data
        slice (np.ndarray): slice of the parameter space which will be sampled
        initial_walker_positions (np.ndarray): initial parameter values for the walkers
        num_walkers (int): number of particles in the particle swarm sampler
        num_steps (int): number of samples each particle performs before storing the sub run
        num_processes (int): number of parallel threads

    Returns:
        np.ndarray: samples from the transformed parameter density

    """

    global work

    # TODO Give transformation object to eval function
    def work(params):
        s = eval_log_transformed_density(
            params, model, data, data_stdevs, slice
        )
        return s

    pool = Pool(processes=num_processes)

    # define a custom move policy if needed
    # movePolicy = [
    #    (emcee.moves.WalkMove(), 0.1),
    #    (emcee.moves.StretchMove(), 0.1),
    #    (
    #        emcee.moves.GaussianMove(0.00001, mode="sequential", factor=None),
    #        0.8,
    #    ),
    # ]
    # movePolicy = [(emcee.moves.GaussianMove(0.00001, mode='sequential', factor=None), 1.0)]
    sampling_dim = slice.shape[0]

    # Call the sampler for all parallel workers (possibly use arg moves = movePolicy)
    try:
        sampler = emcee.EnsembleSampler(
            num_walkers,
            sampling_dim,
            # eval_log_transformed_density,
            work,
            pool=pool,
            # moves=movePolicy,
            # args=[model, data, data_stdevs, slice],
        )
        # Extract the final walker position and close the pool of worker processes.
        final_walker_positions, _, _, _ = sampler.run_mcmc(
            initial_walker_positions, num_steps, tune=True, progress=True
        )
    except ValueError as e:
        # If the message equals "Probability function returned NaN."
        if str(e) == "Probability function returned NaN.":
            raise ValueError(
                "Probability function returned NaN. "
                "You possibly have to exclude data dimensions which do not depend on the paramaters. "
                "In addition your parameters should not be linearly dependent."
            )
        else:
            raise e

    if pool is not None:
        pool.close()
        pool.join()

    # TODO: Keep as 3d array?
    # Should have shape (num_steps, num_walkers, param_dim+data_dim+1)
    sampler_results = sampler.get_blobs()
    data_dim = data.shape[1]
    sampler_results = sampler_results.reshape(
        num_steps * num_walkers, sampling_dim + data_dim + 1
    )
    sampler_results = sampler_results.reshape(
        num_walkers * num_steps, sampling_dim + data_dim + 1
    )

    logger.info(
        f"The acceptance fractions of the emcee sampler per walker are: {np.round(sampler.acceptance_fraction, 2)}"
    )
    try:
        corrTimes = sampler.get_autocorr_time()
        logger.info(f"autocorrelation time: {corrTimes[0]}")
    except emcee.autocorr.AutocorrError as e:
        logger.warning(
            "The autocorrelation time could not be calculate reliable"
        )

    return sampler_results, final_walker_positions


def run_emcee_sampling(
    model: Model,
    data: np.ndarray,
    slice: np.ndarray,
    result_manager: ResultManager,
    num_processes: int,
    num_runs: int,
    num_walkers: int,
    num_steps: int,
    num_burn_in_samples: int,
    thinning_factor: int,
) -> typing.Tuple[np.ndarray, np.ndarray, np.ndarray]:
    """Create a representative sample from the transformed parameter density using the emcee particle swarm sampler.
       Inital values are not stored in the chain and each file contains <num_steps> blocks of size num_walkers.

    Args:
        model (Model): The model which will be sampled
        data (np.ndarray): data
        slice (np.ndarray): slice of the parameter space which will be sampled
        result_manager (ResultManager): ResultManager which will store the results
        num_processes (int): number of parallel threads.
        num_runs (int): number of stored sub runs.
        num_walkers (int): number of particles in the particle swarm sampler.
        num_steps (int): number of samples each particle performs before storing the sub run.
        num_burn_in_samples (int): number of samples to be discarded as burn-in.
        thinning_factor (int): thinning factor for the samples.

    Returns:
        typing.Tuple[np.ndarray, np.ndarray, np.ndarray]: Array with all params, array with all data, array with all log probabilities
        TODO check: are those really log probabilities?

    """
    # Calculate the standard deviation of the data for each dimension
    data_stdevs = calc_kernel_width(data)
    sampling_dim = slice.shape[0]
    central_param = model.central_param

    # Initialize each walker at a Gaussian-drawn random, slightly different parameter close to the central parameter.
    # TODO Make random variation of initial walker positions dependent on sampling limits?
    initial_walker_positions = central_param[slice] + 0.002 * (
        np.random.rand(num_walkers, sampling_dim) - 0.5
    )

    # Count and print how many runs have already been performed for this model
    num_existing_files = result_manager.count_emcee_sub_runs(slice)
    logger.debug(f"{num_existing_files} existing files found")

    # Loop over the remaining sub runs and contiune the counter where it ended.
    for run in range(num_existing_files, num_existing_files + num_runs):
        logger.info(f"Run {run} of {num_runs}")

        # If there are current walker positions defined by runs before this one, use them.
        position_path = (
            result_manager.get_slice_path(slice) + "/currentPos.csv"
        )
        if path.isfile(position_path):
            initial_walker_positions = np.loadtxt(
                position_path,
                delimiter=",",
                ndmin=2,
            )
            logger.info(
                f"Continue sampling from saved sampler position in {position_path}"
            )

        # Run the sampler.
        sampler_results, final_walker_positions = run_emcee_once(
            model,
            data,
            data_stdevs,
            slice,
            initial_walker_positions,
            num_walkers,
            num_steps,
            num_processes,
        )

        result_manager.save_run(
            model, slice, run, sampler_results, final_walker_positions
        )

    (
        overall_params,
        overall_sim_results,
        overall_density_evals,
    ) = concatenate_emcee_sampling_results(model, result_manager, slice)
    result_manager.save_overall(
        slice,
        overall_params[num_burn_in_samples::thinning_factor, :],
        overall_sim_results[num_burn_in_samples::thinning_factor, :],
        overall_density_evals[num_burn_in_samples::thinning_factor],
    )
    return (
        overall_params[num_burn_in_samples::thinning_factor, :],
        overall_sim_results[num_burn_in_samples::thinning_factor, :],
        overall_density_evals[num_burn_in_samples::thinning_factor],
    )


# TODO: Make this a method of the ResultManager? It uses the ResultManager to load the results and many hard coded paths.
def concatenate_emcee_sampling_results(
    model: Model, result_manager: ResultManager, slice: np.ndarray
) -> typing.Tuple[np.ndarray, np.ndarray, np.ndarray]:
    """Concatenate many sub runs of the emcee sampler to create 3 large files for sampled parameters, corresponding simulation results and density evaluations.
        These files are later used for result visualization.

    Args:
        model (Model): The model for which the results should be concatenated
        result_manager (ResultManager): ResultManager to load the results from
        slice (np.ndarray): slice for which the results should be concatenated

    Returns:
        typing.Tuple[np.ndarray, np.ndarray, np.ndarray]: Array with all params, array with all data, array with all log probabilities

    """

    # Count and print how many sub runs are ready to be merged.
    num_existing_files = result_manager.count_emcee_sub_runs(slice)
    logger.info(f"{num_existing_files} existing files found for concatenation")

    densityFiles = (
        result_manager.get_slice_path(slice)
        + "/DensityEvals/density_evals_{}.csv"
    )
    sim_result_files = (
        result_manager.get_slice_path(slice) + "/SimResults/sim_results_{}.csv"
    )
    paramFiles = result_manager.get_slice_path(slice) + "/Params/params_{}.csv"

    overall_params = np.vstack(
        [
            np.loadtxt(paramFiles.format(i), delimiter=",", ndmin=2)
            for i in range(num_existing_files)
        ]
    )
    overall_sim_results = np.vstack(
        [
            np.loadtxt(sim_result_files.format(i), delimiter=",", ndmin=2)
            for i in range(num_existing_files)
        ]
    )
    overall_density_evals = np.hstack(
        [
            np.loadtxt(densityFiles.format(i), delimiter=",")
            for i in range(num_existing_files)
        ]
    )

    return overall_params, overall_sim_results, overall_density_evals


def calc_walker_acceptance(
    model: Model,
    slice: np.ndarray,
    num_walkers: int,
    num_burn_in_samples: int,
    result_manager: ResultManager,
):
    """Calculate the acceptance ratio for each individual walker of the emcee chain.
    This is especially important to find "zombie" walkers, that are never moving.

    Args:
        model (Model): The model for which the acceptance ratio should be calculated
        slice (np.ndarray): slice for which the acceptance ratio should be calculated
        num_walkers (int): number of walkers in the emcee chain
        num_burn_in_samples (int): number of samples that were ignored at the beginning of each chain
        result_manager (ResultManager): ResultManager to load the results from

    Returns:
        np.ndarray: Array with the acceptance ratio for each walker

    """

    # load the emcee parameter chain
    params = np.loadtxt(
        result_manager.get_slice_path(slice) + "/overall_params.csv",
        delimiter=",",
        ndmin=2,
    )[num_burn_in_samples:, :]

    # calculate the number of steps each walker walked
    # subtract 1 because we count the steps between the parameters
    num_steps = int(params.shape[0] / num_walkers) - 1

    # Unflatten the parameter chain and count the number of accepted steps for each walker
    params = params.reshape(num_steps + 1, num_walkers, model.param_dim)

    # Build a boolean array that is true if the parameters of the current step are the same as the parameters of the next step and sum over it
    # If the parameters are the same, the step is not accepted and we add 0 to the number of accepted steps
    # If the parameters are different, the step is accepted and we add 1 to the number of accepted steps
    numAcceptedSteps = np.sum(
        np.any(params[1:, :, :] != params[:-1, :, :], axis=2),
        axis=0,
    )

    # calculate the acceptance ratio by dividing the number of accepted steps by the overall number of steps
    acceptanceRatios = numAcceptedSteps / num_steps

    return acceptanceRatios


def inference_mcmc(
    model: Model,
    data: np.ndarray,
    result_manager: ResultManager,
    slices: list[np.ndarray],
    num_processes: int,
    num_runs: int = 1,
    num_walkers: int = 10,
    num_steps: int = 2500,
    num_burn_in_samples: typing.Optional[int] = None,
    thinning_factor: typing.Optional[int] = None,
    calc_walker_acceptance_bool: bool = False,
) -> typing.Tuple[
    typing.Dict[str, np.ndarray],
    typing.Dict[str, np.ndarray],
    typing.Dict[str, np.ndarray],
    ResultManager,
]:
    """This function runs a MCMC sampling for the given model and data.

    Args:
        model (Model): The model describing the mapping from parameters to data.
        data (np.ndarray): The data to be used for the inference.
        result_manager (ResultManager): The result manager to be used for the inference.
        slices (np.ndarray): A list of slices to be used for the inference.
        num_processes (int): The number of processes to be used for the inference.
<<<<<<< HEAD
        num_runs (int, optional): The number of runs to be used for the inference. Defaults to 1.
        num_walkers (int, optional): The number of walkers to be used for the inference. Defaults to 10.
=======
        num_runs (int, optional): The number of runs to be used for the inference. For each run except the first, all walkers continue with the end position of the previous run - this parameter does not affect the number of Markov chains, but how often results for each chain are saved. Defaults to 2.
        num_walkers (int, optional): The number of walkers to be used for the inference. Corresponds to the number of Markov chains. Defaults to 10.
>>>>>>> c228b368
        num_steps (int, optional): The number of steps to be used for the inference. Defaults to 2500.
        num_burn_in_samples (int, optional): number of samples to be discarded as burn-in. Defaults to None means a burn in of 10% of the total number of samples.
        thinning_factor (int, optional): thinning factor for the samples. Defaults to None means no thinning.
        calc_walker_acceptance_bool (bool, optional): If True, the acceptance rate of the walkers is calculated and printed. Defaults to False.

    Returns:
        Tuple[typing.Dict[str, np.ndarray], typing.Dict[str, np.ndarray], typing.Dict[str, np.ndarray], ResultManager]: The parameter samples, the corresponding simulation results, the corresponding density
        evaluations for each slice and the result manager used for the inference.

    """
    # Set default values for burn in and thinning factor
    if num_burn_in_samples is None:
        num_burn_in_samples = int(num_runs * num_walkers * num_steps * 0.1)
    if thinning_factor is None:
        thinning_factor = 1

    # create the return dictionaries
    overall_params, overall_sim_results, overall_density_evals = {}, {}, {}

    for slice in slices:
        slice_name = result_manager.get_slice_name(slice)
        (
            overall_params[slice_name],
            overall_sim_results[slice_name],
            overall_density_evals[slice_name],
        ) = run_emcee_sampling(
            model=model,
            data=data,
            slice=slice,
            result_manager=result_manager,
            num_runs=num_runs,
            num_walkers=num_walkers,
            num_steps=num_steps,
            num_burn_in_samples=num_burn_in_samples,
            thinning_factor=thinning_factor,
            num_processes=num_processes,
        )
        result_manager.save_inference_information(
            slice=slice,
            model=model,
            inference_type=InferenceType.MCMC,
            num_processes=num_processes,
            num_runs=num_runs,
            num_walkers=num_walkers,
            num_steps=num_steps,
            num_burn_in_samples=num_burn_in_samples,
            thinning_factor=thinning_factor,
        )

        if calc_walker_acceptance_bool:
            num_burn_in_steps = int(num_steps * num_runs * 0.01)
            acceptance = calc_walker_acceptance(
                model, slice, num_walkers, num_burn_in_steps, result_manager
            )
            logger.info(f"Acceptance rate for slice {slice}: {acceptance}")

    return (
        overall_params,
        overall_sim_results,
        overall_density_evals,
        result_manager,
    )<|MERGE_RESOLUTION|>--- conflicted
+++ resolved
@@ -367,13 +367,8 @@
         result_manager (ResultManager): The result manager to be used for the inference.
         slices (np.ndarray): A list of slices to be used for the inference.
         num_processes (int): The number of processes to be used for the inference.
-<<<<<<< HEAD
-        num_runs (int, optional): The number of runs to be used for the inference. Defaults to 1.
-        num_walkers (int, optional): The number of walkers to be used for the inference. Defaults to 10.
-=======
-        num_runs (int, optional): The number of runs to be used for the inference. For each run except the first, all walkers continue with the end position of the previous run - this parameter does not affect the number of Markov chains, but how often results for each chain are saved. Defaults to 2.
+        num_runs (int, optional): The number of runs to be used for the inference. For each run except the first, all walkers continue with the end position of the previous run - this parameter does not affect the number of Markov chains, but how often results for each chain are saved. Defaults to 1.
         num_walkers (int, optional): The number of walkers to be used for the inference. Corresponds to the number of Markov chains. Defaults to 10.
->>>>>>> c228b368
         num_steps (int, optional): The number of steps to be used for the inference. Defaults to 2500.
         num_burn_in_samples (int, optional): number of samples to be discarded as burn-in. Defaults to None means a burn in of 10% of the total number of samples.
         thinning_factor (int, optional): thinning factor for the samples. Defaults to None means no thinning.
