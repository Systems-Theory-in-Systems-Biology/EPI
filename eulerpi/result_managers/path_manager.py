--- conflicted
+++ resolved
@@ -121,13 +121,8 @@
         # Increase the just defined number until no corresponding file is found anymore ...
         while os.path.isfile(
             self.get_run_path()
-<<<<<<< HEAD
-            + "/PushforwardEvals/"
+            + f"/{self.PUSHFORWARD_EVALS_FOLDER}/"
             + "raw_pushforward_evals_"
-=======
-            + f"/{self.PUSHFORWARD_EVALS_FOLDER}/"
-            + "pushforward_evals_"
->>>>>>> 23c145d9
             + str(num_existing_files)
             + ".csv"
         ):
