from multiprocessing import Pool

# from pathos.multiprocessing import Pool
from os import path

import emcee
import numpy as np

from epi import logger
from epi.core.functions import evalLogTransformedDensity
from epi.core.model import Model

NUM_RUNS = 2
NUM_WALKERS = 10
NUM_STEPS = 2500
NUM_PROCESSES = 4


def countEmceeSubRuns(model: Model) -> int:
    """This data organization function counts how many sub runs are saved for the specified scenario.

    :param model: The model for which the files will be counted
    :return: numExistingFiles (number of completed sub runs of the emcee particle swarm sampler)
    """
    # Initialize the number of existing files to be 0
    numExistingFiles = 0

    # Increase the just defined number until no corresponding file is found anymore ...
    while path.isfile(
        model.getApplicationPath()
        + "/DensityEvals/"
        + str(numExistingFiles)
        + ".csv"
    ):
        numExistingFiles += 1

    return numExistingFiles


def runEmceeSampling(
    model: Model,
    slice: np.ndarray,
    numRuns: int = NUM_RUNS,
    numWalkers: int = NUM_WALKERS,
    numSteps: int = NUM_STEPS,
    numProcesses: int = NUM_PROCESSES,
) -> None:
    """Create a representative sample from the transformed parameter density using the emcee particle swarm sampler.
        Inital values are not stored in the chain and each file contains <numSteps> blocks of size numWalkers.

    :param model: The model which will be sampled
    :param numRuns: (number of stored sub runs)
    :param numWalkers: (number of particles in the particle swarm sampler)
    :param numSteps: (number of samples each particle performs before storing the sub run)
    :param numProcesses: (number of parallel threads)
    :return: None, except for stored files
    """

    # Load data, data standard deviations and model characteristics for the specified model.
    (
        dataDim,
        data,
        dataStdevs,
    ) = model.dataLoader()

    samplingDim = slice.shape[0]

    # Initialize each walker at a Gaussian-drawn random, slightly different parameter close to the central parameter.
<<<<<<< HEAD
    walkerInitParams = centralParam[slice] + 0.002 * (
        np.random.rand(numWalkers, samplingDim) - 0.5
=======
    walkerInitParams = model.getCentralParam() + 0.002 * (
        np.random.rand(numWalkers, model.paramDim) - 0.5
>>>>>>> 705c8f95
    )

    # Count and print how many runs have already been performed for this model
    numExistingFiles = countEmceeSubRuns(model)  # TODO anpassen?
    logger.debug(f"{numExistingFiles} existing files found")

    # Loop over the remaining sub runs and contiune the counter where it ended.
    for run in range(numExistingFiles, numExistingFiles + numRuns):
        logger.info(f"Run {run} of {numRuns}")

        # If there are current walker positions defined by runs before this one, use them.
        positionPath = (
            model.getApplicationPath() + "/currentPos.csv"
        )  # TODO anpassen
        if path.isfile(positionPath):
            walkerInitParams = np.loadtxt(
                positionPath,
                delimiter=",",
                ndmin=2,
            )
            logger.info(
                f"Continue sampling from saved sampler position in {positionPath}"
            )

        else:
            logger.info("Start sampling from start")

        # Create a pool of worker processes.
        pool = Pool(processes=numProcesses)

        # define a custom move policy
        movePolicy = [
            (emcee.moves.WalkMove(), 0.1),
            (emcee.moves.StretchMove(), 0.1),
            (
                emcee.moves.GaussianMove(
                    0.00001, mode="sequential", factor=None
                ),
                0.8,
            ),
        ]
        # movePolicy = [(emcee.moves.GaussianMove(0.00001, mode='sequential', factor=None), 1.0)]

        # Call the sampler for all parallel workers (possibly use arg moves = movePolicy)
        sampler = emcee.EnsembleSampler(
            numWalkers,
<<<<<<< HEAD
            samplingDim,
=======
            model.paramDim,
>>>>>>> 705c8f95
            evalLogTransformedDensity,
            pool=pool,
            moves=movePolicy,
            args=[model, data, dataStdevs, slice],
        )

        # Extract the final walker position and close the pool of worker processes.
        finalPos, _, _, _ = sampler.run_mcmc(
            walkerInitParams, numSteps, tune=True, progress=True
        )
        pool.close()
        pool.join()

        # Save the current walker positions as initial values for the next run.
        np.savetxt(
            positionPath,
            finalPos,
            delimiter=",",
        )

        # Should have shape (numSteps, numWalkers, paramDim+dataDim+1)
        samplerBlob = sampler.get_blobs()

        # Create a large container for all sampling results (sampled parameters, corresponding simulation results and parameter densities) and fill it using the emcee blob option.
        allRes = samplerBlob.reshape(numWalkers * numSteps, -1)

        # Save all sampling results in .csv files. # TODO file names anpassen
        np.savetxt(
            "Applications/"
            + model.getModelName()
            + "/Params/"
            + str(run)
            + ".csv",
<<<<<<< HEAD
            allRes[:, 0:samplingDim],
=======
            allRes[:, 0 : model.paramDim],
>>>>>>> 705c8f95
            delimiter=",",
        )
        np.savetxt(
            "Applications/"
            + model.getModelName()
            + "/SimResults/"
            + str(run)
            + ".csv",
<<<<<<< HEAD
            allRes[:, samplingDim : samplingDim + dataDim],
=======
            allRes[:, model.paramDim : model.paramDim + dataDim],
>>>>>>> 705c8f95
            delimiter=",",
        )
        np.savetxt(
            "Applications/"
            + model.getModelName()
            + "/DensityEvals/"
            + str(run)
            + ".csv",
            allRes[:, -1],
            delimiter=",",
        )

        logger.info(
            f"The acceptance fractions of the emcee sampler per walker are: {np.round(sampler.acceptance_fraction, 2)}"
        )
        try:
            corrTimes = sampler.get_autocorr_time()
            logger.info(f"autocorrelation time: {corrTimes[0]}")
        except emcee.autocorr.AutocorrError as e:
            logger.warning(
                "The autocorrelation time could not be calculate reliable"
            )


def concatenateEmceeSamplingResults(model: Model):
    """Concatenate many sub runs of the emcee sampler to create 3 large files for sampled parameters, corresponding simulation results and density evaluations.
        These files are later used for result visualization.

    Input: model
    Output: <none except for stored files>
    """

    # Count and print how many sub runs are ready to be merged.
    numExistingFiles = countEmceeSubRuns(model)
    logger.info(f"{numExistingFiles} existing files found for concatenation")

    # Load one example file and use it to extract how many samples are stored per file.
    numSamplesPerFile = np.loadtxt(
        model.getApplicationPath() + "/Params/0.csv",
        delimiter=",",
        ndmin=2,
    ).shape[0]

    # The overall number of sampled is the number of sub runs multiplied with the number of samples per file.
    numSamples = numExistingFiles * numSamplesPerFile

    # Create containers large enough to store all sampling information.
    overallDensityEvals = np.zeros(numSamples)
    overallSimResults = np.zeros((numSamples, model.dataDim))
    overallParams = np.zeros((numSamples, model.paramDim))

    densityFiles = (
        "Applications/" + model.getModelName() + "/DensityEvals/{}.csv"
    )
    simResultsFiles = (
        "Applications/" + model.getModelName() + "/SimResults/{}.csv"
    )
    paramFiles = "Applications/" + model.getModelName() + "/Params/{}.csv"
    # Loop over all sub runs, load the respective sample files and store them at their respective places in the overall containers.
    for i in range(numExistingFiles):
        overallDensityEvals[
            i * numSamplesPerFile : (i + 1) * numSamplesPerFile
        ] = np.loadtxt(
            densityFiles.format(i),
            delimiter=",",
        )
        overallSimResults[
            i * numSamplesPerFile : (i + 1) * numSamplesPerFile, :
        ] = np.loadtxt(
            simResultsFiles.format(i),
            delimiter=",",
            ndmin=2,
        )
        overallParams[
            i * numSamplesPerFile : (i + 1) * numSamplesPerFile, :
        ] = np.loadtxt(
            paramFiles.format(i),
            delimiter=",",
            ndmin=2,
        )

    # Save the three just-created files.
    np.savetxt(
        model.getApplicationPath() + "/OverallDensityEvals.csv",
        overallDensityEvals,
        delimiter=",",
    )
    np.savetxt(
        model.getApplicationPath() + "/OverallSimResults.csv",
        overallSimResults,
        delimiter=",",
    )
    np.savetxt(
        model.getApplicationPath() + "/OverallParams.csv",
        overallParams,
        delimiter=",",
    )


def calcWalkerAcceptance(model: Model, numWalkers: int, numBurnSamples: int):
    """Calculate the acceptance ratio for each individual walker of the emcee chain.
        This is especially important to find "zombie" walkers, that are never moving.

    Input: model
           numBurnSamples (integer number of ignored first samples of each chain)
           numWalkers (integer number of emcee walkers) that were used for the emcee chain which is analyzed here

    Output: acceptanceRatios (np.array of size numWalkers)
    """

    # load the emcee parameter chain
    params = np.loadtxt(
        model.getApplicationPath() + "/OverallParams.csv",
        delimiter=",",
        ndmin=2,
    )[numBurnSamples:, :]

    # calculate the number of steps each walker walked
    # subtract 1 because we count the steps between the parameters
    numSteps = int(params.shape[0] / numWalkers) - 1

    # Unflatten the parameter chain and count the number of accepted steps for each walker
    params = params.reshape(numSteps + 1, numWalkers, model.paramDim)

    # Build a boolean array that is true if the parameters of the current step are the same as the parameters of the next step and sum over it
    # If the parameters are the same, the step is not accepted and we add 0 to the number of accepted steps
    # If the parameters are different, the step is accepted and we add 1 to the number of accepted steps
    numAcceptedSteps = np.sum(
        np.any(params[1:, :, :] != params[:-1, :, :], axis=2),
        axis=0,
    )

    # calculate the acceptance ratio by dividing the number of accepted steps by the overall number of steps
    acceptanceRatios = numAcceptedSteps / numSteps

    return acceptanceRatios


def inference(
    model: Model,
    dataPath: str = None,
    numRuns: int = NUM_RUNS,
    numWalkers: int = NUM_WALKERS,
    numSteps: int = NUM_STEPS,
    numProcesses: int = NUM_PROCESSES,
    slices: list[np.ndarray] = None,
):
    """Starts the parameter inference for the given model. If a data path is given, it is used to load the data for the model. Else, the default data path of the model is used.


    :param model: The model describing the mapping from parameters to data.
    :type model: Model
    :param dataPath: path to the data relative to the current working directory.
                      If None, the default path defined in the Model class initializer is used, defaults to None
    :type dataPath: str, optional
    :param numRuns: Number of independent runs, defaults to NUM_RUNS
    :type numRuns: int, optional
    :param numWalkers: Number of walkers for each run, influencing each other, defaults to NUM_WALKERS
    :type numWalkers: int, optional
    :param numSteps: Number of steps each walker does in each run, defaults to NUM_STEPS
    :type numSteps: int, optional
    :param numProcesses: number of processes to use, defaults to NUM_PROCESSES
    :type numProcesses: int, optional
    """

    if dataPath is not None:
        model.setDataPath(dataPath)
    else:
        logger.warning(
            f"No data path provided for this inference call. Using the data path of the model: {model.dataPath}"
        )

    # If no slice is given, compute full joint distribution, i.e. a slice with all parameters
    if slices is None:
        slice = np.arange(model.getCentralParam().shape[0])
        slices = [slice]

    for slice in slices:
        runEmceeSampling(
            model, slice, numRuns, numWalkers, numSteps, numProcesses
        )
        concatenateEmceeSamplingResults(model)


# TODO: Benjamin mach mal!
# Dependeny matrix definieren
# Cis beliebig aber marginals nicht 0 -> central param als start wählen
# Ergebnisse müssen für verschiedene Marginals gespeichert werden z.b. Q1, Q2

# Defininiere param abhängig in blocken durch slices
# E.g.: s1 = [0,1,2], s2 = [3], s4 = [4,5]
# -> slices = [s1,s2,s3] oder als np array. einzelne slices müssen np. arrays sein für np indexierung
# Alles was an emcee geht muss reduzierte dimension haben
# Walker init, paramdim, ?
# Und am wichtigsten: evalLogTransformedDensity braucht slice (+default value) parameter
# evalLogTransformedDensity bekommt evtl. reduzierte param "version" und wir müssen vollen vektor zusammen aus centralParam
# rekonstruieren

# Inference takes slices
# parameter sampling and sampling takes one slice
# other functions have to be also adapted because of all the file names

# TODO generell: inference: gitter vs samplingbasiert: nutzer auswählen lassen<|MERGE_RESOLUTION|>--- conflicted
+++ resolved
@@ -66,13 +66,8 @@
     samplingDim = slice.shape[0]
 
     # Initialize each walker at a Gaussian-drawn random, slightly different parameter close to the central parameter.
-<<<<<<< HEAD
     walkerInitParams = centralParam[slice] + 0.002 * (
         np.random.rand(numWalkers, samplingDim) - 0.5
-=======
-    walkerInitParams = model.getCentralParam() + 0.002 * (
-        np.random.rand(numWalkers, model.paramDim) - 0.5
->>>>>>> 705c8f95
     )
 
     # Count and print how many runs have already been performed for this model
@@ -119,11 +114,7 @@
         # Call the sampler for all parallel workers (possibly use arg moves = movePolicy)
         sampler = emcee.EnsembleSampler(
             numWalkers,
-<<<<<<< HEAD
             samplingDim,
-=======
-            model.paramDim,
->>>>>>> 705c8f95
             evalLogTransformedDensity,
             pool=pool,
             moves=movePolicy,
@@ -157,11 +148,7 @@
             + "/Params/"
             + str(run)
             + ".csv",
-<<<<<<< HEAD
             allRes[:, 0:samplingDim],
-=======
-            allRes[:, 0 : model.paramDim],
->>>>>>> 705c8f95
             delimiter=",",
         )
         np.savetxt(
@@ -170,11 +157,7 @@
             + "/SimResults/"
             + str(run)
             + ".csv",
-<<<<<<< HEAD
             allRes[:, samplingDim : samplingDim + dataDim],
-=======
-            allRes[:, model.paramDim : model.paramDim + dataDim],
->>>>>>> 705c8f95
             delimiter=",",
         )
         np.savetxt(
